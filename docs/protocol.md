--- conflicted
+++ resolved
@@ -260,16 +260,12 @@
 - `tapsigner=True`
 - `path`
 
-<<<<<<< HEAD
-Each time the backup command is used, the `num_backups` value
-increments (up to a maximum value of 127).
-=======
 `path` is a short array of integers, the subkey derivation currently in effect. It encodes a BIP-32 derivation path, like `m/84h/0h/0h`, which is a typical value for segwit usage, although the value
 is controlled by the wallet application. The field is only
 present if a master key has been picked (i.e., setup is complete).
->>>>>>> 179cd398
-
-Each time `backup` is used, the `num_backups` value increments (up to a maximum value of 127).
+
+Each time the backup command is used, the `num_backups` value
+increments (up to a maximum value of 127).
 
 Example response:
 
@@ -835,11 +831,7 @@
 
 Example:
 ```
-<<<<<<< HEAD
 xprv.... 
-=======
-XPRV....
->>>>>>> 179cd398
 m/84h/0h/0h
 ```
 
@@ -847,19 +839,76 @@
 Future versions of the product may include additional values in this response,
 on subsequent lines.
 
-<<<<<<< HEAD
 From the master XPRV, any key produced by the card can be reconstructed.
 The card will also capture the current derivation path (from `derive`
 command).  For a complete backup, output scripts and address types
 should also be captured, but for standardized usage (ie. BIP
 compliant), that can be implied by the derivation path itself.
-=======
-Any key the card produces can be reconstructed from the master XPRV. The card also captures the current derivation path from the `derive` command. A complete backup would capture output scripts, address types, but with BIP-compliant usage it's implied by the derivation path.
->>>>>>> 179cd398
-
-This command fails with error 406 (invalid state) if no key has been picked.
-
-There is no restore command. To use the backed-up data, signing must be done external to the card.
+
+This command will fail with 406 (invalid state) if no key is yet picked.
+
+There is no "restore" command. To make use of the backed-up data,
+you must do the signing external to the card.
+
+
+## Create Signature
+
+In the SATSCARD, for slots that are already unsealed, it's handy
+if we can create an arbitrary signature.  Since the private key is
+"known", the app could do this itself, but it's convenient if it
+doesn't have to be contaminated with private key information. We
+see this being used both for spending and multisig-wallet operations.
+
+On the TAPSIGNER, this is the core feature: signing an arbitrary
+message digest based on a tap. Once setup (key picked) it's always
+a valid command.
+
+```python
+{ 
+    'cmd': 'sign',              # command
+    'slot': 0,                  # (optional) which slot's to key to use, must be unsealed.
+    'subpath': [0, 0],          # (TAPSIGNER only) additional derivation keypath to be used
+    'digest': (32 bytes)        # message digest to be signed
+    'epubkey': (33 bytes)       # app's ephemeral public key
+    'xcvc': (6 bytes),          # encrypted CVC value
+}
+```
+
+The digest will be encrypted by XOR with `session_key` since modifing that in-flight
+would be a big problem.
+
+Response would be:
+
+```python
+{
+    'slot': 0,                  # which slot was used
+    'sig': (64 bytes)           # signature
+    'pubkey': (33 bytes)        # public key of this slot
+    'card_nonce': (16 bytes)    # new nonce value, for NEXT command (not this one)
+}
+```
+
+The signature is not encrypted. `pubkey` field can be verified against signature.
+
+### Signing Notes
+
+- the signature is non-deterministic (K) and a low-R and low-S value is always provided
+- however, to achieve that, multiple K values may be used, and if more than a few
+  attempts have been made without success, an error (205=Unlucky Number) is returned.
+- you can and should immediately retry the command to start over with better luck
+- the odds of this occuring are 1 in 8 (based on 3 retries, internal to the card)
+
+### TAPSIGNER: Subpath values
+
+- `subpath` field is optional (default: empty array) but will typically be used
+  to specify the specific sub-address. By convention the first number is 0 or 1, where
+  one indicates "change" and zero indicates "deposits". The second component is
+  the subkey number and should increase with each key used.
+- the subpath derivation is applied only for this signature, and does not affect the
+  derivation already in effect.
+- you cannot specify a full path here, it must be relative to existing derivation and
+  must be unhardened.
+- subpath maybe be zero, one or two items long.
 
 
 # Errors
